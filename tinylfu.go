--- conflicted
+++ resolved
@@ -6,15 +6,10 @@
 
 import (
 	"container/list"
-<<<<<<< HEAD
 	"sync"
 	"time"
 
 	"github.com/cespare/xxhash/v2"
-=======
-
-	"github.com/dgryski/go-metro"
->>>>>>> 930b3c25
 )
 
 type Item struct {
@@ -54,10 +49,6 @@
 	slruSize := int(float64(size) * ((100.0 - lruPct) / 100.0))
 	if slruSize < 1 {
 		slruSize = 1
-<<<<<<< HEAD
-=======
-
->>>>>>> 930b3c25
 	}
 	slru20 := int(0.2 * float64(slruSize))
 	if slru20 < 1 {
@@ -120,18 +111,13 @@
 	return value, true
 }
 
-<<<<<<< HEAD
 func (t *T) Set(newItem *Item) {
-	newItem.keyh = xxhash.Sum64String(newItem.Key)
-=======
-func (t *T) Add(key string, val interface{}) {
-
-	if e, ok := t.data[key]; ok {
+	if e, ok := t.data[newItem.Key]; ok {
 		// Key is already in our cache.
-		// `Add` will act as a `Get` for list movements
-		item := e.Value.(*slruItem)
-		item.value = val
-		t.c.add(item.keyh)
+		// `Set` will act as a `Get` for list movements
+		item := e.Value.(*Item)
+		item.Value = newItem.Value
+		t.countSketch.add(item.keyh)
 
 		if item.listid == 0 {
 			t.lru.get(e)
@@ -141,8 +127,7 @@
 		return
 	}
 
-	newitem := slruItem{0, key, val, metro.Hash64Str(key, 0)}
->>>>>>> 930b3c25
+	newItem.keyh = xxhash.Sum64String(newItem.Key)
 
 	oldItem, evicted := t.lru.add(newItem)
 	if !evicted {
